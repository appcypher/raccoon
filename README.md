--- conflicted
+++ resolved
@@ -21,16 +21,14 @@
     """
 
     population = 0
-    
 
-    def init(self, name, age, gender="Non-binary"):
+    def init(self, name, age):
         """
         Creates a new person
         """
 
         self.name = name
         self.age = age
-        self.gender = gender
 
         Person.population += 1
 
@@ -41,7 +39,6 @@
 
         Person.population -= 1
 
-<<<<<<< HEAD
     def debug(self, f):
         """
         Create a string representation of object
@@ -50,15 +47,7 @@
         return f.debug_class("Person")
             .field("name", self.name)
             .field("age", self.age)
-            .field("gender", self.gender)
 
-
-jane = Person("Jane Doe", 23, "Female")
-john = Person("John Doe", 21, "Male")
-
-print("persons =", jane, john)
-=======
-jane = Person("Jane Doe", "Female", 23)
-print("Jane >", jane)
->>>>>>> d02bf399
+jane = Person("Jane Doe", 23)
+print("jane =", jane)
 ```